--- conflicted
+++ resolved
@@ -215,15 +215,7 @@
             assert isinstance(extras, VFExtras)
 
         for key, val in expected.items():
-<<<<<<< HEAD
-            if key == "vf":
-                rtn_val = vf
-            else:
-                rtn_val = getattr(extras, key)
-
-=======
             rtn_val = vf if key == "vf" else getattr(extras, key)
->>>>>>> c240490d
             if val is None:
                 assert rtn_val is None
             elif key == "fitted_func":
@@ -358,15 +350,7 @@
         assert isinstance(extras, VFExtras)
 
         for key, val in expected.items():
-<<<<<<< HEAD
-            if key == "vf":
-                rtn_val = vf
-            else:
-                rtn_val = getattr(extras, key)
-
-=======
             rtn_val = vf if key == "vf" else getattr(extras, key)
->>>>>>> c240490d
             if val is None:
                 assert rtn_val is None
             elif key == "fitted_func":
