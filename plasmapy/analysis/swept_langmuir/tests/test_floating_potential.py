--- conflicted
+++ resolved
@@ -70,11 +70,7 @@
 
         assert sla.helpers.check_sweep is sla.floating_potential.check_sweep
 
-<<<<<<< HEAD
-        with mock.patch(sla.floating_potential.__name__ + ".check_sweep") as mock_cs:
-=======
-        with mock.patch(f"{_sl.floating_potential.__name__}.check_sweep") as mock_cs:
->>>>>>> 9be3f3f5
+        with mock.patch(f"{sla.floating_potential.__name__}.check_sweep") as mock_cs:
             mock_cs.return_value = varr, carr
             find_floating_potential(voltage=varr, current=carr, fit_type="linear")
 
@@ -226,11 +222,7 @@
 
             if val is None:
                 assert rtn_val is None
-<<<<<<< HEAD
-            elif key == "fitted_func" and val is not None:
-=======
-            elif key == "func":
->>>>>>> 9be3f3f5
+            elif key == "fitted_func":
                 assert isinstance(rtn_val, val.__class__)
             elif np.isscalar(val):
                 if np.isnan(val):
@@ -369,11 +361,7 @@
 
             if val is None:
                 assert rtn_val is None
-<<<<<<< HEAD
-            elif key == "fitted_func" and val is not None:
-=======
-            elif key == "func":
->>>>>>> 9be3f3f5
+            elif key == "fitted_func":
                 assert isinstance(rtn_val, val.__class__)
             elif np.isscalar(val):
                 if np.isnan(val):
