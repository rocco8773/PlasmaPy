"""Functionality for determining the floating potential of a Langmuir sweep."""
__all__ = ["find_floating_potential"]

import numpy as np

from collections import namedtuple
from warnings import warn
from typing import Union

from plasmapy.analysis.swept_langmuir.fit_functions import (
    ExponentialOffsetFitFunction,
    LinearFitFunction,
)

FloatingPotentialResults = namedtuple(
    "FloatingPotentialResults",
    ("vf", "vf_err", "rsq", "func", "islands", "indices"),
)


def find_floating_potential(
    voltage: np.ndarray,
    current: np.ndarray,
    threshold: int = 1,
    min_points: Union[int, float] = None,
    fit_type: str = "exponential",
):
    """
    Determines the floating potential (:math:`V_f`) for a given Current-Voltage
    (IV) curve obtained from a swept Langmuir probe.  The floating potential is
    the probe bias where the collected current equals to zero :math:`I = 0`.

    **How it works**

    #. The current array ``current`` is scanned for all points equal to zero and
       point pairs that straddle :math:`I = 0`.  This forms an array of
       "crossing-points."
    #. The crossing-points are then grouped into "crossing-islands" in based on
       the ``threshold`` keyword.

       - A new island is formed when a successive crossing-point is more (index)
         steps away from the previous crossing-point than allowed by
         ``threshold``.
       - If multiple crossing-islands are identified, then the total span of all
         crossing-islands is compared to ``min_points``.  If the span is greater
         than ``min_points`` then the function is incapable of identifying
         :math:`V_f` and will return `numpy.nan` values; otherwise, the span
         will form one larger crossing-island.

    #. To calculate the floating potential...

       - If the crossing-island contains less points than ``min_points``, then
         each side of the crossing-island is equally padded with the nearest
         neighbor points until ``min_points`` is satisfied.
       - A fit is then performed using `scipy.stats.linregress` for
         ``fit_type="linear"`` and `scipy.optimize.curve_fit` for
         ``fit_type="exponential"``.

    Parameters
    ----------

    voltage: ~numpy.ndarray
        1-D numpy array of monotonically ascending/descending probe biases
        (in volts)

    current: ~numpy.ndarray
        1-D numpy array of probe current (in amperes) corresponding to the
        :data:`voltage` array

    threshold: positive, non-zero `int`
        Max allowed index distance between crossing-points before a new
        crossing-island is formed.  That is, if `threshold=5` then consecutive
        crossing-points are considered to be in the same crossing-island if
        they are within 5 index steps of each other. (Default: 1)

    min_points: positive `int` or `float`
        Specifies the minimum number of points required for the fit to be
        applied to.

        - ``min_points = None`` (Default) The larger of 5 and
          ``factor * array_size`` is taken, where ``array_size`` is the size of
          ``voltage`` and ``factor = 0.1`` for ``fit_type = "linear"`` and
          ``0.2`` for ``"exponential"``.
        - ``min_points = 0`` The entire passed array is fitted.
        - ``min_points >= 1`` Exact minimum number of points.
        - ``0 < min_points < 0`` The minimum number of points is taken as
          ``min_points * array_size``.

    fit_type: str
        The type of curve to be fitted to the Langmuir trace.  There are two
        types of curves ``"linear"`` and ``"exponential"`` (Default).  These
        specified which `FitFunction` class should be applied to the trace.

        +-------------+--------------------------------------------------------------------------------+
        | linear      | `~plasmapy.analysis.swept_langmuir.fit_functions.LinearFitFunction`            |
        +-------------+--------------------------------------------------------------------------------+
        | exponential | `~plasmapy.analysis.swept_langmuir.fit_functions.ExponentialOffsetFitFunction` |
        +-------------+--------------------------------------------------------------------------------+

    Returns
    -------
    vf: `float` or `numpy.nan`
        The calculated floating potential (in volts).  Returns `numpy.nan` if the
<<<<<<< HEAD
        floating potential can not be determined.  How :math:`V_f` is calculated
        depends on the fit function.  This is described in the `root_solve()`
        method of the relevant fit function (e.g. the
        :meth:`~plasmapy.analysis.swept_langmuir.fit_functions.ExponentialOffsetFitFunction.root_solve`
        method of
        `~plasmapy.analysis.swept_langmuir.fit_functions.ExponentialOffsetFitFunction`).
=======
        floating potential can not be determined.
>>>>>>> ae00207f

    vf_err: `float` or `numpy.nan`
        The error associated with the floating potential calculation (in volts).
        Returns `numpy.nan` if the floating potential can not be determined.
        Like :math:`V_f`:, the calculation depends on the applied fit function.
        The `rood_solve()` method also describes how this is calculated.

    rsq: `float`
        The coefficient of determination (r-squared) value of the fit.  See the
        documentation of the `rsq` property on the associated fit function
        (e.g. the
        `~plasmapy.analysis.swept_langmuir.fit_functions.ExponentialOffsetFitFunction.rsq`
        property of
        `~plasmapy.analysis.swept_langmuir.fit_functions.ExponentialOffsetFitFunction`).

    func: sub-class of `~plasmapy.analysis.swept_langmuir.fit_functions.AbstractFitFunction`
        The callable function :math:`f(x)` repressing the fit and its results.

    islands: `List[slice]`
        List of `slice` objects representing the indices of the identified
        crossing-islands.

    indices: `slice`
        A `slice` object representing the indices of ``voltage`` and ``current``
        arrays used for the fit.

    """
    rtn = FloatingPotentialResults(
        vf=np.nan,
        vf_err=np.nan,
        rsq=None,
        func=None,
        islands=None,
        indices=None
    )._asdict()

    fit_funcs = {
        "linear": {
            "func": LinearFitFunction(),
            "min_point_factor": 0.1,
        },
        "exponential": {
            "func": ExponentialOffsetFitFunction(),
            "min_point_factor": 0.2,
        },
    }
    try:
        min_point_factor = fit_funcs[fit_type]["min_point_factor"]
        fit_func = fit_funcs[fit_type]["func"]
        rtn["func"] = fit_func
    except KeyError:
        raise KeyError(
            f"Requested fit function '{fit_type}' is  not a valid option.  "
            f"Examine kwarg 'fit_curve' for valid options."
        )

    if current.min() > 0.0 or current.max() < 0:
        warn("The Langmuir sweep has no floating potential.")

        return FloatingPotentialResults(**rtn)

    # check voltage is monotonically increasing/decreasing
    voltage_diff = np.diff(voltage)
    if not (np.all(voltage_diff >= 0) or np.all(voltage_diff <= 0)):
        warn("The voltage array is not monotonically increasing or decreasing.")

        return FloatingPotentialResults(**rtn)

    # condition kwarg threshold
    if isinstance(threshold, (int, float)):
        threshold = int(np.round(threshold))
        if threshold < 1:
            warn(f"threshold ({threshold}) is less than 1 and needs to be"
                 f" an int >= 1, using a value of 1")
            threshold = 1
    else:
        warn(f"threshold is NOT a integer >= 1, using a value of 1")

    # condition min_points
    if min_points is None:
        min_points = int(np.max([5, np.around(min_point_factor * voltage.size)]))
    elif min_points == 0:
        # this signals to use all points
        pass
    elif 0 < min_points < 1:
        min_points = int(np.round(min_points * voltage.size))
    elif min_points >= 1:
        min_points = int(np.round(min_points))
    else:
        raise ValueError(f"Got {min_points}, but 'min_points' must be an int or float "
                         f"greater than or equal to 0.")

    # find possible crossing points (cp)
    lower_vals = np.where(current <= 0, True, False)
    upper_vals = np.where(0 <= current, True, False)
    cp_exact = np.logical_and(lower_vals, upper_vals).nonzero()[0]
    cp_low2high = np.logical_and(np.roll(lower_vals, 1), upper_vals).nonzero()[0]
    cp_high2low = np.logical_and(np.roll(lower_vals, -1), upper_vals).nonzero()[0]

    # adjust for array wrapping cause by np.roll
    cp_low2high = cp_low2high[np.where(cp_low2high != 0, True, False)]
    cp_high2low = cp_high2low[np.where(cp_high2low != current.size - 1, True, False)]

    # collect all candidates
    cp_candidates = np.concatenate((
        cp_exact,
        cp_low2high,
        cp_low2high - 1,
        cp_high2low,
        cp_high2low + 1,
    ))
    cp_candidates = np.unique(cp_candidates)  # sorted and unique

    # How many crossing-islands?
    cp_intervals = np.diff(cp_candidates)
    threshold_indices = np.where(cp_intervals > threshold)[0]
    n_islands = threshold_indices.size + 1

    if min_points == 0:
        rtn["islands"] = [slice(cp_candidates[0], cp_candidates[-1] + 1)]
    elif n_islands == 1:
        rtn["islands"] = [slice(cp_candidates[0], cp_candidates[-1] + 1)]
    else:
        # There are multiple crossing points
        isl_start = np.concatenate((
            [cp_candidates[0]],
            cp_candidates[threshold_indices+1],
        ))
        isl_stop = np.concatenate((
            cp_candidates[threshold_indices]+1,
            [cp_candidates[-1]+1],
        ))
        rtn["islands"] = []
        for start, stop in zip(isl_start, isl_stop):
            rtn["islands"].append(slice(start, stop))

        # do islands fall within min_points window
        isl_window = np.abs(np.r_[rtn["islands"][-1]][-1]
                            - np.r_[rtn["islands"][0]][0]) + 1
        if isl_window > min_points:
            warn(f"Unable to determine floating potential, Langmuir sweep has "
                 f"{n_islands} crossing-islands.  Try adjusting keyword 'threshold' "
                 f"and/or smooth the current.")

            return FloatingPotentialResults(**rtn)

    # Construct crossing-island (pad if needed)
    if min_points == 0:
        # us all points
        istart = 0
        istop = voltage.size
    else:
        istart = cp_candidates[0]
        istop = cp_candidates[-1]
        iadd = (istop - istart + 1) - min_points
        if iadd < 0:
            # pad front
            ipad_2_start = ipad_2_stop = int(np.ceil(-iadd / 2.0))
            if istart - ipad_2_start < 0:
                ipad_2_stop += ipad_2_start - istart
                ipad_2_start = 0
                istart = 0
            else:
                istart -= ipad_2_start
                ipad_2_start = 0

            # pad rear
            if ((current.size - 1) - (istop + ipad_2_stop)) < 0:
                ipad_2_start += ipad_2_stop - (current.size - 1 - istop)
                istop = current.size - 1
            else:
                istop += ipad_2_stop

            # re-pad front if possible
            if ipad_2_start > 0:
                if istart - ipad_2_start < 0:
                    istart = 0
                else:
                    istart -= ipad_2_start

        if (istop - istart + 1) < min_points:
            warn(f"The number of elements in the current array "
                 f"({istop - istart + 1}) is less than 'min_points' "
                 f"({min_points}).")

    # Perform Linear Regression Fit
    volt_sub = voltage[istart:istop + 1]
    curr_sub = current[istart:istop + 1]
    fit_func.curve_fit(volt_sub, curr_sub)

    rtn["vf"], rtn["vf_err"] = fit_func.root_solve()
    rtn.update({
        "rsq": fit_func.rsq,
        "indices": slice(istart, istop + 1)
    })

    return FloatingPotentialResults(**rtn)<|MERGE_RESOLUTION|>--- conflicted
+++ resolved
@@ -101,16 +101,12 @@
     -------
     vf: `float` or `numpy.nan`
         The calculated floating potential (in volts).  Returns `numpy.nan` if the
-<<<<<<< HEAD
         floating potential can not be determined.  How :math:`V_f` is calculated
         depends on the fit function.  This is described in the `root_solve()`
         method of the relevant fit function (e.g. the
         :meth:`~plasmapy.analysis.swept_langmuir.fit_functions.ExponentialOffsetFitFunction.root_solve`
         method of
         `~plasmapy.analysis.swept_langmuir.fit_functions.ExponentialOffsetFitFunction`).
-=======
-        floating potential can not be determined.
->>>>>>> ae00207f
 
     vf_err: `float` or `numpy.nan`
         The error associated with the floating potential calculation (in volts).
