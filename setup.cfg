[metadata]
name = plasmapy
provides = plasmapy
author = PlasmaPy Community
description = Python package for plasma physics
long_description = file: README.md
long_description_content_type = text/markdown
license = BSD+Patent
license_file = LICENSE.md
url = https://www.plasmapy.org
edit_on_github = True
github_project = PlasmaPy/PlasmaPy
keywords=plasma physics, plasma, science, atomic
classifiers=
  Development Status :: 3 - Alpha
  Intended Audience :: Science/Research
  License :: OSI Approved :: BSD License
  Operating System :: OS Independent
  Programming Language :: Python :: 3
  Programming Language :: Python :: 3.7
  Programming Language :: Python :: 3.8
  Programming Language :: Python :: 3.8
  Programming Language :: Python :: 3.9
  Programming Language :: Python :: Implementation :: CPython
  Topic :: Scientific/Engineering :: Physics
  Topic :: Scientific/Engineering :: Astronomy

[options]
python_requires = >=3.7
packages = find:
include_package_data = True
setup_requires =
  # PEP-518 encourages the use of pyproject.toml for defining
  # build dependencies...they should be defined under build-system.requires
install_requires =
  # ought to mirror requirements/install.txt
  astropy >= 4.0
  cached-property >= 1.5.2
<<<<<<< HEAD
  numba
=======
  matplotlib >= 3.2
>>>>>>> 429700e0
  numpy >= 1.18.1
  pandas >= 1.0.0
  scipy >= 1.2
  setuptools >= 41.2
  tqdm >= 4.56.0
  xarray >= 0.14.0

[options.extras_require]
# a weird "bug" since python 2 allows extras to depend on extras
# for backwards compatibility, setuptools will keep this active
# see https://github.com/pypa/setuptools/issues/1260#issuecomment-438187625
extras =
  # ought to mirror requirements/extras.txt
  # for developers
  setuptools_scm
  # for plasmapy.plasma
  h5py
  # for plasmapy.formulary
  mpmath
  lmfit
tests =
  # ought to mirror requirements/tests.txt
  %(extras)s
  pytest >= 5.1
  pytest-regressions
docs =
  # ought to mirror requirements/docs.txt
  %(extras)s
  docutils < 0.17
  ipykernel
  ipywidgets
  nbsphinx
  numpydoc
  pillow
  pygments >= 2.4.1
  sphinx >= 2.4.4
  sphinx-automodapi >= 0.13
  sphinx-changelog
  sphinx-copybutton
  sphinx-gallery
  sphinx_rtd_theme
  towncrier >= 19.2.0
developer =
  # install everything for developers
  # ought to functionally mirror requirements.txt
  %(docs)s
  %(extras)s
  %(tests)s
all =
  # for "backwards compatibility" in terms of install instructions
  # "all" in the sense of "all optional requirements"
  %(extras)s

[options.package_data]
plasmapy.particles.data = *
plasmapy.tests = coveragerc

[build_docs]
source-dir = docs
build-dir = docs/_build
all_files = 1

[tool:pytest]
minversion = 5.1
testpaths = "plasmapy" "docs"
norecursedirs = "build" "docs/_build" "examples" "auto_examples"
doctest_optionflags =
    NORMALIZE_WHITESPACE
    ELLIPSIS
    NUMBER
addopts = --doctest-modules --doctest-continue-on-failure --ignore=docs/conf.py
filterwarnings =
    ignore:.*Creating a LegacyVersion.*:DeprecationWarning
looponfailroots =
    plasmapy



[flake8]
convention = numpy
# Checks marked as TODO should be eventually enabled,
# but are failing right now. These are *great*
# first contributions. ;)
# Checks not marked by TODO *maybe* should be
# eventually enabled ― ask!
extend-ignore =
    # TODO D100: Missing docstring in public module
    D100,
    # TODO D102: Missing docstring in public method
    D102,
    # TODO D103: Missing docstring in public function
    D103,
    # TODO D104: Missing docstring in public package
    D104,
    D105,
    D107,
    # TODO D200: One-line docstring should fit on one line with quotes
    D200,
    # Ignoring D202 allows blank lines to be put on either side of code "paragraphs" at the beginning of a function.
    D202,
    # D205 and D400 are ignored to allow the "one-liner" to exceed one
    # line, which is sometimes necessary for even concise descriptions of plasma
    # physics functions and classes.
    D205,
    # TODO D210: No whitespaces allowed surrounding docstring text
    D210,
    # TODO D301: Use r""" if any backslashes in a docstring
    D301,
    # D302 is unnecessary as we are using Python 3.6+.
    D302,
    # D205 and D400 are ignored to allow the "one-liner" to exceed one
    # line, which is sometimes necessary for even concise descriptions of plasma
    # physics functions and classes.
    D400,
    # TODO D401: First line should be in imperative mood
    D401,
    # D403: First word of the first line should be properly capitalized ('Latex', not 'LaTeX') # Dominik: good job, pydocstyle /s
    D403,
    # TODO D407: Missing dashed underline after section ('References')
    D407,
    # TODO D409: Section underline should match the length of its name (Expected 5 dashes in section 'Notes', got 10)
    D409,
    # TODO D412: No blank lines allowed between a section header and its content
    D412
    # E203 something something whitespace? TODO check again
    E203,
    E501,
    # TODO E712 comparison to False should be if cond is False or if not cond
    E712,
    # TODO E713 test for membership should be 'not in'
    E713,
    # E731 do not assign a lambda, use a def - Dominik: disagreed, lambdas have uses
    E731,
    F401,
    # TODO star imports and undefined variables
    F403,
    F405,
    # all TODO from here on out, probably
    F541,
    # W605 invalid escape sequence,
    W605,
    RST210,
    RST213,
    RST306,
    RST902,
exclude =
    extern,
    sphinx,
    *test*,
    *parsetab.py,
    conftest.py,
    docs/conf.py,
    setup.py,
    .jupyter
rst-roles =
    # TODO look into these
    attr,
    class,
    func,
    data,
    exc,
    file,
    meth,
    mod
rst-directives =
    deprecated,
    nbgallery,
    todo

[coverage:run]
omit =
    ci-helpers/*
    */tests/*
    plasmapy/setup_package.py
    plasmapy/version.py

[coverage:report]
exclude_lines =
    coverage: ignore
    ImportError
    ModuleNotFoundError<|MERGE_RESOLUTION|>--- conflicted
+++ resolved
@@ -36,11 +36,8 @@
   # ought to mirror requirements/install.txt
   astropy >= 4.0
   cached-property >= 1.5.2
-<<<<<<< HEAD
+  matplotlib >= 3.2
   numba
-=======
-  matplotlib >= 3.2
->>>>>>> 429700e0
   numpy >= 1.18.1
   pandas >= 1.0.0
   scipy >= 1.2
