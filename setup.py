--- conflicted
+++ resolved
@@ -1,11 +1,4 @@
 #!/usr/bin/env python
-<<<<<<< HEAD
-import os
-import sys
-=======
-from itertools import chain
->>>>>>> b8d40a0a
-
 from itertools import chain
 from setuptools import setup
 from setuptools.config import read_configuration
