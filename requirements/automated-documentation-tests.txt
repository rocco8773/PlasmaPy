--- conflicted
+++ resolved
@@ -1,10 +1,5 @@
 # requirments for documentation
 -r requirements.txt
-<<<<<<< HEAD
-
-# doc pkgs
-=======
->>>>>>> b27c1c78
 docutils < 0.17
 ipykernel
 ipywidgets
